/*
Copyright 2023 The TestGrid Authors.

Licensed under the Apache License, Version 2.0 (the "License");
you may not use this file except in compliance with the License.
You may obtain a copy of the License at

    http://www.apache.org/licenses/LICENSE-2.0

Unless required by applicable law or agreed to in writing, software
distributed under the License is distributed on an "AS IS" BASIS,
WITHOUT WARRANTIES OR CONDITIONS OF ANY KIND, either express or implied.
See the License for the specific language governing permissions and
limitations under the License.
*/

// resultstore fetches and process results from ResultStore.
package resultstore

import (
	"context"
	"fmt"
	"regexp"
	"sort"
	"time"

	"github.com/GoogleCloudPlatform/testgrid/pkg/updater"
	"github.com/GoogleCloudPlatform/testgrid/util/gcs"
	"github.com/sirupsen/logrus"

	configpb "github.com/GoogleCloudPlatform/testgrid/pb/config"
	cepb "github.com/GoogleCloudPlatform/testgrid/pb/custom_evaluator"
	statepb "github.com/GoogleCloudPlatform/testgrid/pb/state"
	statuspb "github.com/GoogleCloudPlatform/testgrid/pb/test_status"
	timestamppb "github.com/golang/protobuf/ptypes/timestamp"
	resultstorepb "google.golang.org/genproto/googleapis/devtools/resultstore/v2"
)

// check if interface is implemented correctly
var _ updater.TargetResult = &singleActionResult{}

// Updater returns a ResultStore-based GroupUpdater, which knows how to process result data stored in ResultStore.
func Updater(resultStoreClient *DownloadClient, gcsClient gcs.Client, groupTimeout time.Duration, write bool) updater.GroupUpdater {
	return func(parent context.Context, log logrus.FieldLogger, client gcs.Client, tg *configpb.TestGroup, gridPath gcs.Path) (bool, error) {
		if !tg.UseKubernetesClient && (tg.ResultSource == nil || tg.ResultSource.GetGcsConfig() == nil) {
			log.Debug("Skipping non-kubernetes client group")
			return false, nil
		}
		if resultStoreClient == nil {
			log.WithField("name", tg.GetName()).Warn("ResultStore update requested, but no client found.")
			return false, nil
		}
		ctx, cancel := context.WithTimeout(parent, groupTimeout)
		defer cancel()
		rsColumnReader := ResultStoreColumnReader(resultStoreClient, 0)
		reprocess := 20 * time.Minute // allow 20m for prow to finish uploading artifacts
		return updater.InflateDropAppend(ctx, log, gcsClient, tg, gridPath, write, rsColumnReader, reprocess)
	}
}

type singleActionResult struct {
	TargetProto           *resultstorepb.Target
	ConfiguredTargetProto *resultstorepb.ConfiguredTarget
	ActionProto           *resultstorepb.Action
}

// make singleActionResult satisfy TargetResult interface
func (sar *singleActionResult) TargetStatus() statuspb.TestStatus {
	status := convertStatus[sar.TargetProto.GetStatusAttributes().GetStatus()]
	return status
}

type multiActionResult struct {
	TargetProto           *resultstorepb.Target
	ConfiguredTargetProto *resultstorepb.ConfiguredTarget
	ActionProtos          []*resultstorepb.Action
}

// invocation is an internal invocation representation which contains
// actual invocation data and results for each target
type invocation struct {
	InvocationProto *resultstorepb.Invocation
	TargetResults   map[string][]*singleActionResult
}

// extractGroupID extracts grouping ID for a results based on the testgroup grouping configuration
// Returns an empty string for no config or incorrect config
func extractGroupID(tg *configpb.TestGroup, inv *invocation) string {
	switch {
	// P - build info
	case inv == nil:
		return ""
	case tg.GetPrimaryGrouping() == configpb.TestGroup_PRIMARY_GROUPING_BUILD:
		return identifyBuild(tg, inv)
	default:
		return inv.InvocationProto.GetId().GetInvocationId()
	}
}

// ResultStoreColumnReader fetches results since last update from ResultStore and translates them into columns.
func ResultStoreColumnReader(client *DownloadClient, reprocess time.Duration) updater.ColumnReader {
	return func(ctx context.Context, log logrus.FieldLogger, tg *configpb.TestGroup, oldCols []updater.InflatedColumn, defaultStop time.Time, receivers chan<- updater.InflatedColumn) error {
		stop := updateStop(log, tg, time.Now(), oldCols, defaultStop, reprocess)
		ids, err := search(ctx, log, client, tg.GetResultSource().GetResultstoreConfig().GetProject(), stop)
		if err != nil {
			return fmt.Errorf("error searching invocations: %v", err)
		}
		invocationErrors := make(map[string]error)
		var results []*fetchResult
		for _, id := range ids {
			result, invErr := client.FetchInvocation(ctx, log, id)
			if invErr != nil {
				invocationErrors[id] = invErr
				continue
			}
			results = append(results, result)
		}

		invocations := processRawResults(log, results)

		// Reverse-sort invocations by start time.
		sort.SliceStable(invocations, func(i, j int) bool {
			return invocations[i].InvocationProto.GetTiming().GetStartTime().GetSeconds() > invocations[j].InvocationProto.GetTiming().GetStartTime().GetSeconds()
		})

		groups := groupInvocations(log, tg, invocations)
		for _, group := range groups {
			inflatedCol := processGroup(tg, group)
			receivers <- *inflatedCol
		}
		return nil
	}
}

// invocationGroup will contain info on the groupId and all invocations for that group
// a group will correspond to a column after transformation
type invocationGroup struct {
	GroupId     string
	Invocations []*invocation
}

// groupInvocations will group the invocations according to the grouping strategy in the config.
// groups will be reverse sorted by their latest invocation start time
// [inv1,inv2,inv3,inv4] -> [[inv1,inv2,inv3], [inv4]]
func groupInvocations(log logrus.FieldLogger, tg *configpb.TestGroup, invocations []*invocation) []*invocationGroup {
	groupedInvocations := make(map[string]*invocationGroup)

	var sortedGroups []*invocationGroup

	for _, invocation := range invocations {
		groupIdentifier := extractGroupID(tg, invocation)
		group, ok := groupedInvocations[groupIdentifier]
		if !ok {
			group = &invocationGroup{
				GroupId: groupIdentifier,
			}
			groupedInvocations[groupIdentifier] = group
		}
		group.Invocations = append(group.Invocations, invocation)
	}

	for _, group := range groupedInvocations {
		sortedGroups = append(sortedGroups, group)
	}

	// reverse sort groups by invocation time
	sort.SliceStable(sortedGroups, func(i, j int) bool {
		return sortedGroups[i].Invocations[0].InvocationProto.GetTiming().GetStartTime().GetSeconds() > sortedGroups[j].Invocations[0].InvocationProto.GetTiming().GetStartTime().GetSeconds()
	})

	return sortedGroups
}

func processRawResults(log logrus.FieldLogger, results []*fetchResult) []*invocation {
	var invs []*invocation
	for _, result := range results {
		inv := processRawResult(log, result)
		invs = append(invs, inv)
	}
	return invs
}

// processRawResult converts raw fetchResult to invocation with single action/target result/configured target result per targetID
// Will skip processing any entries without Target or ConfiguredTarget
func processRawResult(log logrus.FieldLogger, result *fetchResult) *invocation {

	multiActionResults := collateRawResults(log, result)
	singleActionResults := isolateActions(log, multiActionResults)

	return &invocation{result.Invocation, singleActionResults}
}

// collateRawResults collates targets, configured targets and multiple actions into a single structure using targetID as a key
func collateRawResults(log logrus.FieldLogger, result *fetchResult) map[string]*multiActionResult {
	multiActionResults := make(map[string]*multiActionResult)
	for _, target := range result.Targets {
		trID := target.GetId().GetTargetId()
		tr, ok := multiActionResults[trID]
		if !ok {
			tr = &multiActionResult{}
			multiActionResults[trID] = tr
		} else if tr.TargetProto != nil {
			logrus.WithField("id", trID).Debug("Found duplicate target where not expected.")
		}
		tr.TargetProto = target
	}
	for _, configuredTarget := range result.ConfiguredTargets {
		trID := configuredTarget.GetId().GetTargetId()
		tr, ok := multiActionResults[trID]
		if !ok {
			tr = &multiActionResult{}
			multiActionResults[trID] = tr
			logrus.WithField("id", trID).Debug("Configured target doesn't have corresponding target?")
		} else if tr.ConfiguredTargetProto != nil {
			logrus.WithField("id", trID).Debug("Found duplicate configured target where not expected.")
		}
		tr.ConfiguredTargetProto = configuredTarget
	}
	for _, action := range result.Actions {
		trID := action.GetId().GetTargetId()
		tr, ok := multiActionResults[trID]
		if !ok {
			tr = &multiActionResult{}
			multiActionResults[trID] = tr
			logrus.WithField("id", trID).Debug("Action doesn't have corresponding target or configured target?")
		}
		tr.ActionProtos = append(tr.ActionProtos, action)
	}
	return multiActionResults
}

// isolateActions splits multiActionResults into one per action
// Any entries without Target or ConfiguredTarget will be skipped
func isolateActions(log logrus.FieldLogger, multiActionResults map[string]*multiActionResult) map[string][]*singleActionResult {
	singleActionResults := make(map[string][]*singleActionResult)
	for trID, multitr := range multiActionResults {
		if multitr == nil || multitr.TargetProto == nil || multitr.ConfiguredTargetProto == nil {
			logrus.WithField("id", trID).WithField("rawTargetResult", multitr).Debug("Missing something from rawTargetResult entry.")
			continue
		}
		// no actions for some reason
		if multitr.ActionProtos == nil {
			tr := &singleActionResult{multitr.TargetProto, multitr.ConfiguredTargetProto, nil}
			singleActionResults[trID] = append(singleActionResults[trID], tr)
		}
		for _, action := range multitr.ActionProtos {
			tr := &singleActionResult{multitr.TargetProto, multitr.ConfiguredTargetProto, action}
			singleActionResults[trID] = append(singleActionResults[trID], tr)
		}
	}
	return singleActionResults
}

func timestampMilliseconds(t *timestamppb.Timestamp) float64 {
	return float64(t.GetSeconds())*1000.0 + float64(t.GetNanos())/1000.0
}

var convertStatus = map[resultstorepb.Status]statuspb.TestStatus{
	resultstorepb.Status_STATUS_UNSPECIFIED: statuspb.TestStatus_NO_RESULT,
	resultstorepb.Status_BUILDING:           statuspb.TestStatus_RUNNING,
	resultstorepb.Status_BUILT:              statuspb.TestStatus_BUILD_PASSED,
	resultstorepb.Status_FAILED_TO_BUILD:    statuspb.TestStatus_BUILD_FAIL,
	resultstorepb.Status_TESTING:            statuspb.TestStatus_RUNNING,
	resultstorepb.Status_PASSED:             statuspb.TestStatus_PASS,
	resultstorepb.Status_FAILED:             statuspb.TestStatus_FAIL,
	resultstorepb.Status_TIMED_OUT:          statuspb.TestStatus_TIMED_OUT,
	resultstorepb.Status_CANCELLED:          statuspb.TestStatus_CANCEL,
	resultstorepb.Status_TOOL_FAILED:        statuspb.TestStatus_TOOL_FAIL,
	resultstorepb.Status_INCOMPLETE:         statuspb.TestStatus_UNKNOWN,
	resultstorepb.Status_FLAKY:              statuspb.TestStatus_FLAKY,
	resultstorepb.Status_UNKNOWN:            statuspb.TestStatus_UNKNOWN,
	resultstorepb.Status_SKIPPED:            statuspb.TestStatus_PASS_WITH_SKIPS,
}

// customTargetStatus will determine the overridden status based on custom evaluator rule set
func customTargetStatus(ruleSet *cepb.RuleSet, sar *singleActionResult) *statuspb.TestStatus {
	return updater.CustomTargetStatus(ruleSet.GetRules(), sar)
}

// includeStatus determines if the single action result should be included based on config
func includeStatus(tg *configpb.TestGroup, sar *singleActionResult) bool {
	status := convertStatus[sar.TargetProto.GetStatusAttributes().GetStatus()]
	if status == statuspb.TestStatus_NO_RESULT {
		return false
	}
	if status == statuspb.TestStatus_BUILD_PASSED && tg.IgnoreBuilt {
		return false
	}
	if status == statuspb.TestStatus_RUNNING && tg.IgnorePending {
		return false
	}
	if status == statuspb.TestStatus_PASS_WITH_SKIPS && tg.IgnoreSkip {
		return false
	}
	return true
}

// processGroup will convert grouped invocations into columns
func processGroup(tg *configpb.TestGroup, group *invocationGroup) *updater.InflatedColumn {
	if group == nil || group.Invocations == nil {
		return nil
	}

	var testMethodLimit int
	if tg.EnableTestMethods {
		testMethodLimit = int(tg.MaxTestMethodsPerTest)
		if testMethodLimit == 0 {
			const defaultTestMethodLimit = 20
			testMethodLimit = defaultTestMethodLimit
		}
	}

	var matchMethods, unmatchMethods *regexp.Regexp
	var matchMethodsErr, unmatchMethodsErr error

	if m := tg.TestMethodMatchRegex; m != "" {
		matchMethods, matchMethodsErr = regexp.Compile(m)
	}

	if um := tg.TestMethodUnmatchRegex; um != "" {
		unmatchMethods, unmatchMethodsErr = regexp.Compile(um)
	}

	col := &updater.InflatedColumn{
		Column: &statepb.Column{
			Name: group.GroupId,
		},
		Cells: map[string]updater.Cell{},
	}

	groupedCells := make(map[string][]updater.Cell)

	if err := matchMethodsErr; err != nil {
		groupedCells["test_method_match_regex"] = []updater.Cell{
			{
				Result:  statuspb.TestStatus_TOOL_FAIL,
				Message: err.Error(),
			},
		}
	}
	if err := unmatchMethodsErr; err != nil {
		groupedCells["test_method_unmatch_regex"] = []updater.Cell{
			{
				Result:  statuspb.TestStatus_TOOL_FAIL,
				Message: err.Error(),
			},
		}
	}

	hintTime := time.Unix(0, 0)

	// extract info from underlying invocations and target results
	for _, invocation := range group.Invocations {

		if build := identifyBuild(tg, invocation); build != "" {
			col.Column.Build = build
		} else {
			col.Column.Build = group.GroupId
		}

		started := invocation.InvocationProto.GetTiming().GetStartTime()
		resultStartTime := timestampMilliseconds(started)
		if col.Column.Started == 0 || resultStartTime < col.Column.Started {
			col.Column.Started = resultStartTime
		}

		if started.AsTime().After(hintTime) {
			hintTime = started.AsTime()
		}

		for targetID, singleActionResults := range invocation.TargetResults {
			for _, sar := range singleActionResults {
				if !includeStatus(tg, sar) {
					continue
				}
				// TODO(sultan-duisenbay): sanitize build target and apply naming config
				var cell updater.Cell

				cell.CellID = invocation.InvocationProto.GetId().GetInvocationId()
				cell.ID = targetID

				// assign status
				status, ok := convertStatus[sar.TargetProto.GetStatusAttributes().GetStatus()]
				if !ok {
					status = statuspb.TestStatus_UNKNOWN
				}
<<<<<<< HEAD

				testResults := sar.ActionProto.GetTestAction().GetTestSuite().GetTests()
				testResults, filtered := filterResults(testResults, tg.TestMethodProperties, matchMethods, unmatchMethods)
				addChildren := len(testResults) <= testMethodLimit

				cell.Result = status
				if addChildren {
					groupedCells[targetID] = append(groupedCells[targetID], cell)
				}
				if filtered && len(testResults) == 0 {
					continue
				}
=======
				cell.Result = status
				if cr := customTargetStatus(tg.GetCustomEvaluatorRuleSet(), sar); cr != nil {
					cell.Result = *cr
				}
				groupedCells[targetID] = append(groupedCells[targetID], cell)
>>>>>>> 1fb8fde4
			}
		}

		for name, cells := range groupedCells {
			split := updater.SplitCells(name, cells...)
			for outName, outCell := range split {
				col.Cells[outName] = outCell
			}
		}
	}

	hint, err := hintTime.MarshalText()
	if err != nil {
		hint = []byte{}
	}

	col.Column.Hint = string(hint)

	return col
}

func appendProperties(properties map[string][]string, result *resultstorepb.Test, match map[string]bool) {
	if result == nil {
		return
	}

	for _, p := range result.GetTestCase().Properties {
		key := p.Key
		if match != nil && !match[key] {
			continue
		}
		properties[key] = append(properties[key], p.Value)
	}
	appendProperties(properties, result, match)
}

// fillProperties reduces the appendProperties result to the single value for each key or "*" if a key has multiple values.
func fillProperties(properties map[string]string, result *resultstorepb.Test, match map[string]bool) {
	if result == nil {
		return
	}
	multiProps := map[string][]string{}

	appendProperties(multiProps, result, match)

	for key, values := range multiProps {
		if len(values) > 1 {
			var diff bool
			for _, v := range values {
				if v != values[0] {
					properties[key] = "*"
					diff = true
					break
				}
			}
			if diff {
				continue
			}
		}
		properties[key] = values[0]
	}
}

// filterProperties returns the subset of results containing all the specified properties.
func filterProperties(results []*resultstorepb.Test, properties []*configpb.TestGroup_KeyValue) []*resultstorepb.Test {
	if len(properties) == 0 {
		return results
	}

	var out []*resultstorepb.Test

	match := make(map[string]bool, len(properties))

	for _, p := range properties {
		match[p.Key] = true
	}

	for _, r := range results {
		found := map[string]string{}
		fillProperties(found, r, match)
		var miss bool
		for _, p := range properties {
			if found[p.Key] != p.Value {
				miss = true
				break
			}
		}
		if miss {
			continue
		}
		out = append(out, r)
	}
	return out
}

// matchResults returns the subset of results with matching / without unmatching names.
func matchResults(results []*resultstorepb.Test, match, unmatch *regexp.Regexp) []*resultstorepb.Test {
	if match == nil && unmatch == nil {
		return results
	}
	var out []*resultstorepb.Test
	for _, r := range results {
		if match != nil && !match.MatchString(r.GetTestSuite().SuiteName) {
			continue
		}
		if unmatch != nil && unmatch.MatchString(r.GetTestSuite().SuiteName) {
			continue
		}
		out = append(out, r)
	}
	return out
}

// filterResults returns the subset of results and whether or not filtering was applied.
func filterResults(results []*resultstorepb.Test, properties []*configpb.TestGroup_KeyValue, match, unmatch *regexp.Regexp) ([]*resultstorepb.Test, bool) {
	results = filterProperties(results, properties)
	results = matchResults(results, match, unmatch)
	filtered := len(properties) > 0 || match != nil || unmatch != nil
	return results, filtered
}

// identifyBuild applies build override configurations and assigns a build
// Returns an empty string if no configurations are present or no configs are correctly set.
// i.e. no key is found in properties.
func identifyBuild(tg *configpb.TestGroup, inv *invocation) string {
	switch {
	case tg.GetBuildOverrideConfigurationValue() != "":
		key := tg.GetBuildOverrideConfigurationValue()
		for _, property := range inv.InvocationProto.GetProperties() {
			if property.GetKey() == key {
				return property.GetValue()
			}
		}
		return ""
	case tg.GetBuildOverrideStrftime() != "":
		layout := updater.FormatStrftime(tg.BuildOverrideStrftime)
		timing := inv.InvocationProto.GetTiming().GetStartTime()
		startTime := time.Unix(timing.Seconds, int64(timing.Nanos)).UTC()
		return startTime.Format(layout)
	default:
		return ""
	}
}

func queryAfter(query string, when time.Time) string {
	if query == "" {
		return ""
	}
	return fmt.Sprintf("%s timing.start_time>=\"%s\"", query, when.UTC().Format(time.RFC3339))
}

// TODO: Replace these hardcoded values with adjustable ones.
const (
	queryProw = "invocation_attributes.labels:\"prow\""
)

func search(ctx context.Context, log logrus.FieldLogger, client *DownloadClient, projectID string, stop time.Time) ([]string, error) {
	if client == nil {
		return nil, fmt.Errorf("no ResultStore client provided")
	}
	query := queryAfter(queryProw, stop)
	log.WithField("query", query).Debug("Searching ResultStore.")
	// Quit if search goes over 5 minutes.
	ctx, cancel := context.WithTimeout(ctx, 5*time.Minute)
	defer cancel()
	ids, err := client.Search(ctx, log, query, projectID)
	log.WithField("ids", len(ids)).WithError(err).Debug("Searched ResultStore.")
	return ids, err
}

func mostRecent(times []time.Time) time.Time {
	var max time.Time
	for _, t := range times {
		if t.After(max) {
			max = t
		}
	}
	return max
}

func stopFromColumns(log logrus.FieldLogger, cols []updater.InflatedColumn) time.Time {
	var stop time.Time
	for _, col := range cols {
		log = log.WithField("start", col.Column.Started).WithField("hint", col.Column.Hint)
		startedMillis := col.Column.Started
		if startedMillis == 0 {
			continue
		}
		started := time.Unix(int64(startedMillis/1000), 0)

		var hint time.Time
		if err := hint.UnmarshalText([]byte(col.Column.Hint)); col.Column.Hint != "" && err != nil {
			log.WithError(err).Warning("Could not parse hint, ignoring.")
		}
		stop = mostRecent([]time.Time{started, hint, stop})
	}
	return stop.Truncate(time.Second) // We don't need sub-second resolution.
}

// updateStop returns the time to stop searching after, given previous columns and a default.
func updateStop(log logrus.FieldLogger, tg *configpb.TestGroup, now time.Time, oldCols []updater.InflatedColumn, defaultStop time.Time, reprocess time.Duration) time.Time {
	hint := stopFromColumns(log, oldCols)
	// Process at most twice days_of_results.
	days := tg.GetDaysOfResults()
	if days == 0 {
		days = 1
	}
	max := now.AddDate(0, 0, -2*int(days))

	stop := mostRecent([]time.Time{hint, defaultStop, max})

	// Process at least the reprocess threshold.
	if reprocessTime := now.Add(-1 * reprocess); stop.After(reprocessTime) {
		stop = reprocessTime
	}

	// Primary grouping can sometimes miss recent results, mitigate by extending the stop.
	if tg.GetPrimaryGrouping() == configpb.TestGroup_PRIMARY_GROUPING_BUILD {
		stop.Add(-30 * time.Minute)
	}

	return stop.Truncate(time.Second) // We don't need sub-second resolution.
}<|MERGE_RESOLUTION|>--- conflicted
+++ resolved
@@ -384,26 +384,20 @@
 				if !ok {
 					status = statuspb.TestStatus_UNKNOWN
 				}
-<<<<<<< HEAD
-
 				testResults := sar.ActionProto.GetTestAction().GetTestSuite().GetTests()
 				testResults, filtered := filterResults(testResults, tg.TestMethodProperties, matchMethods, unmatchMethods)
 				addChildren := len(testResults) <= testMethodLimit
 
 				cell.Result = status
+        if cr := customTargetStatus(tg.GetCustomEvaluatorRuleSet(), sar); cr != nil {
+					cell.Result = *cr
+				}
 				if addChildren {
 					groupedCells[targetID] = append(groupedCells[targetID], cell)
 				}
 				if filtered && len(testResults) == 0 {
 					continue
 				}
-=======
-				cell.Result = status
-				if cr := customTargetStatus(tg.GetCustomEvaluatorRuleSet(), sar); cr != nil {
-					cell.Result = *cr
-				}
-				groupedCells[targetID] = append(groupedCells[targetID], cell)
->>>>>>> 1fb8fde4
 			}
 		}
 
